# -*- coding: utf-8 -*-
"""
Created on Wed Oct 24 09:47:39 2018
@author: SimonKern
"""
import mne
import warnings
import scipy
import numpy as np
from PIL import Image
from scipy.signal import correlate, get_window, iirnotch
from scipy.signal import butter, lfilter, convolve2d, welch, hilbert
from scipy.stats import zscore, kurtosis
from scipy.signal import find_peaks
from sleep_utils.tools import memory

# window types used as tapers without parameters
WTYPES = ['boxcar', 'triang', 'blackman', 'hamming', 'hann', 'bartlett',
         'flattop', 'parzen', 'bohman', 'blackmanharris', 'nuttall',
         'barthann']

###### Begin of functions
def get_individual_spindle_peak(raw, hypno_upsampled, lfreq=10, hfreq=16):
    sfreq = raw.info['sfreq']
    data = raw.get_data()

    f, pxx = welch(data[:, hypno_upsampled == 2], sfreq, nperseg=(10 * sfreq),
                   noverlap=sfreq*5, scaling='spectrum')

    # Keep only frequencies of interest
    pxx = pxx[:, np.logical_and(f >= lfreq, f <= hfreq)]
    f = f[np.logical_and(f >= lfreq, f <= hfreq)]
    idx_peaks, _ = find_peaks(pxx.mean(0), distance=pxx.shape[-1])
    spindle_peak = f[idx_peaks[0]] if len(idx_peaks)>0 else 10
    if spindle_peak<10.2:
        warnings.warn(f'Spindle peak is at {spindle_peak}, probably detection did not work')
    elif spindle_peak > 14:
        warnings.warn(f'Spindle peak is at {spindle_peak}, which is higher than expected. Check data quality.')
    return spindle_peak

@memory.cache
def load_raw(file, sfreq=None, picks=None, filters=[None, None]):
    """function to load a mne raw file with some basic preprocessing applied"""
    raw = mne.io.read_raw(file, verbose='ERROR')
    raw.pick(picks)
    raw.load_data(verbose='ERROR')

    if sfreq is not None and raw.info['sfreq']>sfreq:
        raw.resample(sfreq, n_jobs=-1, verbose='ERROR')

    raw.filter(*filters, picks=raw.ch_names, n_jobs=-1, verbose='ERROR')
    return raw

<<<<<<< HEAD
def artefact_heuristic(raw, wlen=10, thresh1=50, thresh2=600, thresh3=20):
=======
def artefact_heuristic(raw, wlen=10):
>>>>>>> 8ee99e5c
    """
    a heuristic function to detect if a segment is strongly contanimated with
    noise, will give a boolean array as a result.

    following rules are applied
        1. if standarddeviation of the first derivative is higher than 50
            i.e. how much the signal changes from sample to sample
        2. maximum peak to peak voltage is below 600uV
        3. kurtosis is more than 20
    """
<<<<<<< HEAD
=======

def artefact_heuristic(raw, wlen=10, thresh1=50, thresh2=600, thresh3=20):


>>>>>>> 8ee99e5c
    data = raw.get_data().squeeze()*1e6
    sfreq = int(raw.info['sfreq'])
    stepsize = int(sfreq * wlen)

    val1 = np.zeros(len(raw)//sfreq//wlen)
    val2 = np.zeros(len(raw)//sfreq//wlen)
    val3 = np.zeros(len(raw)//sfreq//wlen)

    for i, t in enumerate(range(0, len(raw)-stepsize, stepsize)):
        view = data[t:t+stepsize]
        val1[i] = np.std(np.diff(view))
        val2[i] = (view.max()-view.min())
        val3[i] = kurtosis(np.diff(view))

    noise_ind = np.vstack([val1>thresh1, val2>thresh2, val3>thresh3]).T

    return noise_ind

def dig2phys(signal, dmin, dmax, pmin, pmax):
    """converts digital to analogue signals"""
    m = (pmax-pmin) / (dmax-dmin)
    physical = m * signal
    return physical

def phys2dig(signal, dmin, dmax, pmin, pmax):
   """converts analogue to digital signals"""
   m = (dmax-dmin)/(pmax-pmin)
   digital = (m * signal).astype(np.int, copy=False)
   return digital


def rfft_mag(signals):
    """
    Returns the magnitude of the fft of a signal: sqrt(real^2+imag^2)
    Will return only the real part of frequencies (arraylength//2), see rfft

    :param signals: 1D or 2D array
    :returns: the magnitude of the frequencies in the signal
    """

    w = rfft(signals)
    mag = np.abs(w) # same as np.abs(w)
    return mag


def rfft(signals, *args, **kwargs):
    """
    wrapper for rFFT, mainly for checking differences of Python and C
    Input should be of length power of 2 for optimization purposes.
    Returns the arraylength // 2 (unlike rfft, which does weird wlen//2 +1)

    :param signals: a 1D or 2D signal, where each row contains one window of data
    :returns: complex array of fft results,
              Note: in JSON I save a complex array as two lists with real and imaginary part
    """
    if not isinstance(signals, np.ndarray):
        signals = np.asarray(signals)
    wlen = signals.shape[-1]
    if not ((wlen & (wlen - 1)) == 0):
        warnings.warn('Input array should have length power of 2 for fft, but is: {}'.format(wlen))
    w = scipy.fftpack.fft(signals)[...,:signals.shape[-1]//2]
    assert w.shape[-1] == signals.shape[-1]//2, 'w.shape = {}'.format(w.shape)
    return w




def abs2(x):
    """highly optimized version for magnitude taking.
       if there are problems, just remove the decorator line @numba.vectorize(...)
       if working with float32, need to change signature to inlcude ,numba.float32(numba.complex64)
    """
    return x.real**2 + x.imag**2


def welchs(signals, nperseg=None, overlap=0.0, taper_name='boxcar'):
    """
    A minimal implementation of Welch's method, optimized ~10x faster than previously,
    even faster than scipy.signal.welch().
    This is also equivalent to the normal rfft(), if used with standard parameters

    If nperseg=0 we have a standard fft.
    If nperseg>0 and overlap=0 we have Barlett's methd
    If nperseg>0 and overlap>0 we have Welch's method (use a taper in this case)

    :param signals: The signals on which to perform Welchs (1D or 2D)
    :param nperseg: How many samples per segment for the calculation of the FFT
    :param overlap: How many samples should overlap between segments (int or float)
                    if float: is interpreted as ratio of nperseg
                    eg overlap 0.5 = 0.5*nperseg
    :param taper_name: Which taper to use, if overlap>0, it is recommended to use a taper
    :returns: The Welch's frequency estimate of the signal as magnitudes
    """
    from sklearn import feature_extraction

    signals = np.atleast_2d(signals)
    siglen = signals.shape[-1]

    if nperseg is None: nperseg = siglen
    if isinstance(overlap, float): overlap = overlap*nperseg
    if siglen%nperseg!=0: warnings.warn('window length should be a multiple of npseg')

    # get window only once, else it will be created for each segment, swallowing computation
    taper = get_window(taper_name, nperseg, False).astype(int) if taper_name not in ['boxcar', None] else None

    # this step we have to take to get to the next segment
    step = int(nperseg - overlap)
    n_segments    = (siglen-nperseg)//step +1

    # fastest way to extract patches using np.lib.stride_tricks.as_strided via sklearn
    fft_segments = feature_extraction.image.extract_patches(signals, patch_shape=(len(signals),nperseg), extraction_step=step)
    fft_segments = fft_segments.reshape([n_segments, len(signals), nperseg])
    fft_segments = np.swapaxes(fft_segments, 0,1)

    # apply taper
    if taper is not None:
        fft_segments  = np.multiply(fft_segments, taper)

    # apply fft and take squared magnitude
    w = rfft(fft_segments)
    w_mag = abs2(w)
    fft_result = np.mean(w_mag, axis=1)
    return fft_result


def welchs_unoptimized(signals, nperseg=None, overlap=0.0, taper_name='boxcar'):
    """
    A minimal implementation of Welch's method, unoptimized, should be equivalent to welchs()
    It's kept here for archive purposes and for C-compatibility, also to check
    the optimized version in case of changes.

    If nperseg=0 we have a standard fft.
    If nperseg>0 and overlap=0 we have Barlett's methd
    If nperseg>0 and overlap>0 we have Welch's method (use a taper in this case)

    :param signals: The signals on which to perform Welchs (1D or 2D)
    :param nperseg: How many samples per segment for the calculation of the FFT
    :param overlap: How many samples should overlap between segments (int or float)
                    if float: is interpreted as ratio of nperseg
                    eg overlap 0.5 = 0.5*nperseg
    :param taper_name: Which taper to use, if overlap>0, it is recommended to use a taper
    :returns: The Welch's frequency estimate of the signal as magnitudes
    """
    signals = np.atleast_2d(signals)

    siglen = signals.shape[-1]
    if nperseg is None: nperseg = siglen
    if isinstance(overlap, float): overlap = overlap*nperseg
    if siglen%nperseg!=0: warnings.warn('window length should be a multiple of npseg')

    step = int(nperseg - overlap) # distance between windows that we extract
    n_segments = (siglen-nperseg)//step + 1 # this is how many windows we can extract from the signal
    fft_signals = []
    # loop through the signals (in C you can start at the second loop as we only have 1D arrays)
    for sig in signals:
        # collect one fft result per segment
        # in fft_mean we save a running mean of the fft segments
        fft_mean = np.zeros(nperseg//2)
        # loop through the signal in step sizes that allow for overlap
        for i in range(0, siglen, step):
            # only take full segments
            if i+nperseg>siglen:
                break
            # extract segment
            segment = sig[i:i+nperseg]
            # taper segment if necessary
            if taper_name is not None:
                segment = taper(segment, taper_name)
            # take FFT and add to fft results for segments
            w = rfft(segment)
            # this is the same as saving all segments and taking a mean later,
            # but prevents us from having to keep intermediate results
            fft_mean += (np.abs(w)**2) / n_segments
        # take the mean spectral values for all segments
        fft_signals.append(fft_mean)
    return np.array(fft_signals)


def moving_average(signals, N):
    signals = np.atleast_2d(signals).astype(dtype=int, copy=False)
    return convolve2d(signals, np.ones((1, N))/N, mode='valid')


def binnedmean(signals, target_size=None, bin_edges=None, func=None):
    """
    cuts a signal in n parts, applies a function to each part (e.g. mean)
    this way we can go from an array of length M to an array of length N<M
    by taking the mean of the elemts of each part, where the number of parts is N

    :param target_size: The number of bins that we should interpolate to
    :bin_edges: custom bin edges, if targed size is not present. Bin edges is a list of tuples
                each tuple represents the edges of the bin [inc, excl].
    :func: a function that should be applied, standard is mean.
           this function needs to operate only on the first dimension
    """
    # we only deal with 2D data in the given DTYPE
    signals = np.atleast_2d(signals)

    assert signals.ndim<3
    # signal length
    slen = signals.shape[1]
    # if there are no bin edges provided, we are creating the bin edges
    # using the target_size.
    # that means, we create target_size bins, that are equally spaced
    # around the signal
    if bin_edges is None and target_size is not None:
        bin_edges = np.linspace(0, slen, target_size+1, dtype=np.int)
        bin_edges = np.repeat(bin_edges,2)[1:-1]
        bin_edges = bin_edges.reshape([-1,2])
    # if no function is provided, we take the mean of each bin
    if func is None:
        func = lambda s: np.mean(s, axis=1)

    new_array = np.zeros([signals.shape[0], len(bin_edges)])

    # now we run over the original array and always take all values of each bin
    # in the original signal. then we apply the function
    # that is provided on that bin and write the result to a new array
    for i, [e1,e2] in enumerate(bin_edges):
        bin_entries = signals[:,e1:e2]
        reduced = func(bin_entries)
        new_array[:,i] = reduced

    return new_array


def bands2bins(bands, window_len, sfreq):
    """
    A function that turns frequency bands into bin-edges to be used to extract these bands
    from a fft function

    :param bands: a list of 2-tuples, each 2-tuple containing a frequency lower and upper bound
    :param window_len: the length of the window that the FFT will be applied to
    :param sfreq: the sampling frequency of the signal
    """
    sfreq = int(sfreq)
    window_len=int(window_len)
    round2=lambda x,y=None: round(x+1e-15,y)
    bins = []
    for l,h in bands:
        bin_lower = int(round2(l*window_len/sfreq)) # np.floor rounds down
        bin_upper = int(round2(h*window_len/sfreq))  # np.ceil rounds up
        bins.append([bin_lower, bin_upper])
    return bins


def create_specband_bin_edges(window_len=None, sfreq=None):
    """
    Given a FFT-window length and a sampling frequency,
    compute the bin edges for common brain frequencies
    :param window_len: length in sample numbers, if None, will just return bands and not bins
    :param sfreq: sampling frequency, if None, will just return bands and not bins
    :returns: edges for [slowos, delta, theta, alpha1, spindle, beta1, beta2, gamma]

    BRAIN_BAND_NAMES_ = ['so', 'delta', 'theta', 'alpha1', 'alpha2', 'beta1', 'beta2', 'gamma']

    """
    if sfreq is None: sfreq=window_len

    slowos   = [0, 1]
    delta   = [1, 4]
    theta   = [4, 8]
    alpha1  = [8, 10]
    spindle = [10, 14]
    beta1   = [13, 16]
    beta2   = [16, 20]
    gamma   = [20, 35]

    # this is the order of the bands
    # result is a list of tuples, where each tuple is the bin edge
    bands = [slowos, delta, theta, alpha1, spindle, beta1, beta2, gamma]
    if window_len is None and sfreq is None: return bands
    # calculate the bin positions corresponding to frequency edges
    bins = bands2bins(bands, window_len, sfreq)
    return bins # this is a list of tuples, e.g. [(0,30),(30,60),(60,120)]



def taper(signals, window_name):
    """
    filters/tapers given signals or signal with a window with window-name. allowed names are:
        ['boxcar', 'triang', 'blackman', 'hamming', 'hann', 'bartlett',
        'flattop', 'parzen', 'bohman', 'blackmanharris', 'nuttall',
        'barthann']

    :param signals: A 1D signals or a 2D array with signals x samples
    :param window_name: the name of the taper
    :returns: the tapered signals
    """
    if window_name in [None, '', 'boxcar']: return signals
    if window_name.lower() not in ['hamming', 'hann', 'blackman', 'blackmanharris']:
        warnings.warn('Up to this point, this window is not tested in C code: {}.'.format(window_name))
    if isinstance(signals, list): signals = np.array(signals)
    assert signals.ndim in [1,2], 'signals must be 1D or 2D'
    # how long is the signal?
    wlen = signals.shape[0] if signals.ndim==1 else signals.shape[1]
    # get the window function using scipy
    window = get_window(window_name, wlen, False)
    # filter our input signal
    tapered = signals*window
    return tapered


def extract_windows(signal, length, distance=1.0, group_n=0, group_d=0, hypno=None, taper_name=None):
    """
    From a signal, extract windows every N seconds for a length of L.
    Can be grouped in groups on group_n, with distance between last samplepoint of one group
    and the first sample of the next group being group_d.
    only complete groups will be returned

    :param signal: the signal to take windows from
                   if the signal is 2D, the format signaln x samples is assumed
    :param length: The length of each window in sample space
    :param distance: the distance between each windows
                     if distance is an int, it will be interpreted as a spacing in sample space
                     if distance is a float, it will be interpreted as relative to the length
                     e.g. distance=0.5 will produce windows with overlap of 50%
    :param group_n: how many windows to extract before leaving a space to the next group of windows
    :param group_d: how much space between batches
                     if distance is an int, it will be interpreted as a spacing in sample space
                     if distance is a float, it will be interpreted as relative to the length
                     e.g. group_d=0.5 will produce windows in groups with distance between groups
                     of 50% window length
    :param hypno: a hypnogram annotation. It will automatically be inferred what spacing the
                  hypnogram uses and what annotation frequency
    """
    # pass through if length is None
    if length is None:
        return (signal, hypno)

    assert (group_n==0 and group_d==0) or (group_n>0 and group_d>0), \
            'group parameters must both be supplied'
    assert distance>0, 'distance must be positive'
    assert length>0, 'length must be positive'
    if hypno is not None: assert type(hypno) is np.ndarray, 'must be numpy array'
    assert type(signal) is np.ndarray, 'must be numpy array'

    siglen = len(signal) if signal.ndim==1 else signal.shape[1]
    distance = distance if type(distance) is int else int(distance*length)
    group_d  = group_d if type(group_d) is int else int(group_d*length)

    assert length<=siglen, 'length must be smaller than siglen'

    if signal.ndim == 1: signal = [signal] # to make the iterator work in 1D case


    # inefficient implenentation, but makes sure everything is correct

    all_sigs = []
    for subsig in signal:
        i = 0
        g = 0 # group counter
        sigs = []
        while i <= siglen-length:
            s = subsig[i:i+length]
            sigs.append(s)
            i+=distance
            g+=1
            if g>=group_n and group_n>0:
                i+=group_d+length-distance
                g=0
        all_sigs.append(np.array(sigs))

    all_sigs = np.array(all_sigs)
    if all_sigs.shape[0]==1: all_sigs = all_sigs.reshape(-1, length)

    # match a new hypnogram to the extracted epochs
    if hypno is not None:
        s_per_hypno = siglen/len(hypno)
        i = 0
        g = 0 # group counter
        new_hypno = []
        while i <= siglen-length:
            h = hypno[int(i/s_per_hypno)]
            new_hypno.append(h)
            i+=distance
            g+=1
            if g>=group_n and group_n>0:
                i+=group_d+length-distance
                g=0
    windows   = np.array(all_sigs, copy=False)
    if taper_name is not None: windows = taper(windows, taper_name)
    if hypno is not None: new_hypno = np.array(new_hypno, dtype = hypno.dtype)
    return windows if hypno is None else (windows, new_hypno)


def correlate_specto(signal1, signal2, sfreq):
    """
    create a cross-correlation of two signals using the spectogram
    """

    sfreq1 = 256
    sfreq2 = 200
    n_samples1 = int(sfreq1)
    n_samples2 = int(sfreq2)

    # get fft results
    signal1_trunc = signal1[:int((len(signal1)//n_samples1)*(n_samples1))].reshape([-1,n_samples1])
    signal2_trunc = signal2[:int((len(signal2)//n_samples2)*(n_samples2))].reshape([-1,n_samples2])

    # get FFT via Welchs
    freq1, spec1 = welch(signal1_trunc, fs=sfreq1, window='boxcar', nperseg=sfreq1, noverlap=0)
    freq2, spec2 = welch(signal2_trunc, fs=sfreq2, window='boxcar', nperseg=sfreq2, noverlap=0)

    # truncate from 2 to 15 Hz
    spec1 = spec1[:,np.argmax(freq1>2):np.argmax(freq1>15)]
    spec2 = spec2[:,np.argmax(freq1>2):np.argmax(freq1>15)]

    # transform to dB
    spec1 = (np.log10(spec1+1)*20).T
    spec2 = (np.log10(spec2+1)*20).T

    # make row-wise correlation
    corr = np.array([correlate(zscore(row1), zscore(row2)) for row1, row2 in zip(spec1,spec2)]).mean(0)
    return corr


def coeff_var_env(signal, sfreq, band=(0.5, 4), mid_sec=30):
    """Coefficient of the variance of the envelope (CVE) calculation

    as defined in  https://doi.org/10.1016/j.neuroimage.2018.01.063

    :param epoch: one epoch of data, 1D data as array
    :type epoch: np.ndarray
    :return: CVE of this epoch
    :rtype: TYPE
    """
    sig = np.atleast_2d(signal)
    sig_filtered = np.atleast_2d(bandfilter(sig, sfreq, *band, method='iir',
                                            iir_params={'order':4,
                                                        'ftype':'butter'}))
    ht_sig_filtered = np.abs(hilbert(sig_filtered))

    eeg_envelope = np.sqrt(sig_filtered**2 + ht_sig_filtered**2)

    t_excess = int(signal.shape[-1] -  mid_sec*sfreq)//2
    middle_env = eeg_envelope[:, t_excess:-t_excess]
    assert abs(middle_env.shape[1]-mid_sec*sfreq)<2

    mean = np.mean(middle_env)
    sd = np.std(middle_env)

    cve = sd/(mean*0.523)  # [..] with 0.523 being the value for Gaussian waves

    return cve

def get_shift_specto(signal1, signal2, sfreq = 256, w_seconds=1, limit_to=1):
    """
    a more robust version to align two eeg recordings using fourier transformations
    accuracy of this method depends on w_seconds


    :param signal1: a 1D signal
    :param signal2: a 1D signal
    :param sfreq: the sampling frequency of the signals
    :param w_seconds: how many chunks should be used to create the FFT. This determines the accuracy
    """
    assert signal1.ndim==1
    assert signal2.ndim==1
    assert np.all([len(signal1)>sfreq*60*5]), 'need at least 5 minutes of data'
    if len(signal1)>len(signal2)*2:
        warnings.warn('signal1 is significantly larger than signal2: \
                      is the sampling frequency the same?')
    if len(signal2)>len(signal1)*2:
        warnings.warn('signal2 is significantly larger than signal1: \
                      is the sampling frequency the same?')

    n_samples = int(w_seconds*sfreq)

    # get fft results
    signal1_trunc = signal1[:int((len(signal1)//n_samples)*(n_samples))].reshape([-1,n_samples])
    signal2_trunc = signal2[:int((len(signal2)//n_samples)*(n_samples))].reshape([-1,n_samples])

    # get FFT via Welchs
    freq1, spec1 = welch(signal1_trunc, fs=sfreq, window='blackmanharris', nperseg=sfreq, noverlap=0.667*sfreq)
    freq2, spec2 = welch(signal2_trunc, fs=sfreq, window='blackmanharris', nperseg=sfreq, noverlap=0.667*sfreq)

    # truncate from 2 to 15 Hz
    spec1 = spec1[:,np.argmax(freq1>2):np.argmax(freq1>15)]
    spec2 = spec2[:,np.argmax(freq1>2):np.argmax(freq1>15)]

    # transform to dB
    spec1 = (np.log10(spec1+1)*20).T
    spec2 = (np.log10(spec2+1)*20).T

    # make row-wise correlation
    corr = np.array([correlate(zscore(row1), zscore(row2)) for row1, row2 in zip(spec1,spec2)]).mean(0)
    half = len(corr)-spec1.shape[1]
    corr[:int(half-sfreq*60**2*limit_to//n_samples)] = 0
    corr[int(half+sfreq*60**2*limit_to//n_samples):] = 0
    peak = corr.argmax()
    shift = (len(corr)-spec1.shape[1]- peak) * n_samples
    return -shift


def get_shift_spindle(signal1, signal2, sfreq, limit_to=1):
    """
    Taking two frontal channels, will try to recover the shift
    via aligning the spindle band. This should filter out a lot
    of other non-related noise and be quite robust for sleep recordings

    Shift will be searched for within 1h of the recording start

    :param signal1: a 1D signal
    :param signal2: a 1D signal
    :param limit_to: limit to +- this hour
    """
    assert signal1.ndim==1
    assert signal2.ndim==1
    if len(signal1)>len(signal2)*2:
        warnings.warn('signal1 is significantly larger than signal2: \
                      is the sampling frequency the same?')
    if len(signal2)>len(signal1)*2:
        warnings.warn('signal2 is significantly larger than signal1: \
                      is the sampling frequency the same?')

    sigma1 = butter_bandpass_filter(signal1/signal1.max(), 7, 14, sfreq, 5)
    sigma2 = butter_bandpass_filter(signal2/signal2.max(), 7, 14, sfreq, 5)

    corr = correlate(sigma1, sigma2)
    # sometimes there are some weird correlations if the signals are shifted
    # extremely. We assume that the recording alignment must lie within
    # 1 h of either recording start
    half = len(corr)//2
    corr[:half-sfreq*60**2*limit_to] = 0
    corr[half+sfreq*60**2*limit_to:] = 0
    peak = corr.argmax()
    shift = len(signal2) - peak -1
    print(shift/sfreq, ' seconds')
#    plt.plot(corr)
    return -shift



def get_shift(signal1, signal2, sfreq, limit_to=1):
    """
    find the shift of signal1 to signal2, used for aligning two signals

    Data must have the same sampling frequency

    The output will be how much we need to roll signal2 to match signal1
    np.roll(signal2, shift)

    :param signal1: a 1D signal
    :param signal2: a 1D signal
    """
    assert signal1.ndim==1
    assert signal2.ndim==1
    if len(signal1)>len(signal2)*2:
        warnings.warn('signal1 is significantly larger than signal2: \
                      is the sampling frequency the same?')
    if len(signal2)>len(signal1)*2:
        warnings.warn('signal2 is significantly larger than signal1: \
                      is the sampling frequency the same?')
    if signal1.max()>10: signal1 = zscore(signal1, axis=None)
    if signal2.max()>10: signal2 = zscore(signal2, axis=None)

    signal1 = butter_bandpass_filter(signal1/signal1.max(), 1, 30, sfreq, 5)
    signal2 = butter_bandpass_filter(signal2/signal2.max(), 1, 30, sfreq, 5)

    corr = correlate(signal1, signal2)
    half = len(corr)//2
    corr[:half-sfreq*60**2*limit_to] = 0
    corr[half+sfreq*60**2*limit_to:] = 0
    peak = corr.argmax()
    shift = len(signal2) - peak -1
    return -shift

def get_shift_correlation(signal1, signal2, sfreq, llim=2, ulim=20):
    """
    find the shift of signal1 to signal2, used for aligning two signals

    Data must have the same sampling frequency

    The output will be how much we need to roll signal2 to match signal1
    np.roll(signal2, shift)

    :param signal1: a 1D signal
    :param signal2: a 1D signal
    """
    assert signal1.ndim==1
    assert signal2.ndim==1
    if len(signal1)>len(signal2)*2:
        warnings.warn('signal1 is significantly larger than signal2: \
                      is the sampling frequency the same?')
    if len(signal2)>len(signal1)*2:
        warnings.warn('signal2 is significantly larger than signal1: \
                      is the sampling frequency the same?')
    if signal1.max()>10: signal1 = zscore(signal1, axis=None)
    if signal2.max()>10: signal2 = zscore(signal2, axis=None)

    signal1 = butter_bandpass_filter(signal1, 0.1, 30, sfreq, 5)
    signal2 = butter_bandpass_filter(signal2, 0.1, 30, sfreq, 5)

    corr = correlate(np.abs(signal1), np.abs(signal2))
    return corr


def resample(data, o_sfreq, t_sfreq):
    """
    resample a signal using MNE resample functions
    This automatically is optimized for EEG applying filters etc

    :param raw:     a 1D data array
    :param o_sfreq: the original sampling frequency
    :param t_sfreq: the target sampling frequency
    :returns: the resampled signal
    """
    if o_sfreq==t_sfreq: return data
    raw = np.atleast_2d(data)
    n_jobs = min(len(raw), 8)
    ch_names=['ch{}'.format(i) for i in range(len(raw))]
    info = mne.create_info(ch_names=ch_names, sfreq=o_sfreq, ch_types=['eeg'])
    raw_mne = mne.io.RawArray(raw, info, verbose='WARNING')
    resampled = raw_mne.resample(t_sfreq, n_jobs=n_jobs, verbose='WARNING')
    new_raw = resampled.get_data().squeeze()
    return new_raw.astype(raw.dtype, copy=False)

def resize(array, target_size):
    """
    Resize a 1D array containing a signal/
    or a 2D array of several signasl as rows of any type (int/float)
    by taking nearest neighbours to fill gaps within the rows

    :param array: any type of array
    :param target_size: the target size of the last dimension
    """
    array = np.atleast_2d(array)
    new_array = []
    for row in array:
        pil_row = Image.fromarray(row.reshape([1,-1]))
        pil_resized = pil_row.resize((target_size,1), Image.NEAREST)
        new_array.append(np.array(pil_resized).squeeze())
    return np.array(new_array).squeeze()



def bandfilter(data, sfreq, l_freq, h_freq, **kwargs):
    """Use mne.io.RawArray.filter to create a bandpath filter for this signal

    Can be either 1D or 2D signal

    :param raw: the signal
    :param sfreq: the sampling frequency of the signal
    :param l_freq: the lower frequency
    :param h_freq: the higher frequency
    """
    assert data.ndim<3, 'Data must be 2D or 1D'
    ndim = data.ndim
    data = np.atleast_2d(data)
    ch_names = [f'ch{i}' for i,_ in enumerate(data)]
    info = mne.create_info(ch_names=ch_names, sfreq=sfreq, ch_types=['eeg'])
    raw = mne.io.RawArray(data, info, verbose='WARNING', copy='both')
    raw = raw.filter(l_freq, h_freq, verbose='WARNING', **kwargs)
    new_data = raw.get_data()
    return new_data.squeeze() if ndim==1 else new_data

def notch(data, sfreq=256, f0=50):
    fs = sfreq  # Sample frequency (Hz)
    Q = 30.0  # Quality factor
    w0 = f0/(fs/2)
    b, a = iirnotch(w0, Q)
    filtered = lfilter(b,a, data)
    return filtered.astype(data, copy=False)

########### unchecked functions!! be aware

def highpass(signal, sfreq, hz):
    fc = hz/sfreq  # Cutoff frequency as a fraction of the sampling rate (in (0, 0.5)).
    b = 0.08  # Transition band, as a fraction of the sampling rate (in (0, 0.5)).
    N = int(np.ceil((4 / b)))
    if not N % 2: N += 1  # Make sure that N is odd.
    n = np.arange(N)

    # Compute a low-pass filter.
    h = np.sinc(2 * fc * (n - (N - 1) / 2.))
    w = np.blackman(N)
    h = h * w
    h = h / np.sum(h)

    # Create a high-pass filter from the low-pass filter through spectral inversion.
    h = -h
    h[(N - 1) // 2] += 1
    return np.convolve(signal, h)

def butter_bandpass(lowcut, highcut, fs, order=5):
    nyq = 0.5 * fs
    low = lowcut / nyq
    high = highcut / nyq
    b, a = butter(order, [low, high], btype='band')
    return b, a

def butter_bandpass_filter(data, lowcut, highcut, fs, order=5):
    b, a = butter_bandpass(lowcut, highcut, fs, order=order)
    y = lfilter(b, a, data)
    return y

def lowpass(signal, sfreq, hz):
    fc = hz/sfreq  # Cutoff frequency as a fraction of the sampling rate (in (0, 0.5)).
    b = 0.08  # Transition band, as a fraction of the sampling rate (in (0, 0.5)).
    N = int(np.ceil((4 / b)))
    if not N % 2: N += 1  # Make sure that N is odd.
    n = np.arange(N)

    # Compute sinc filter.
    h = np.sinc(2 * fc * (n - (N - 1) / 2.))

    # Compute Blackman window.
    w = 0.42 - 0.5 * np.cos(2 * np.pi * n / (N - 1)) + \
        0.08 * np.cos(4 * np.pi * n / (N - 1))

    # Multiply sinc filter with window.
    h = h * w

    # Normalize to get unity gain.
    h = h // np.sum(h)
    return np.convolve(signal, h)
<|MERGE_RESOLUTION|>--- conflicted
+++ resolved
@@ -1,792 +1,782 @@
-# -*- coding: utf-8 -*-
-"""
-Created on Wed Oct 24 09:47:39 2018
-@author: SimonKern
-"""
-import mne
-import warnings
-import scipy
-import numpy as np
-from PIL import Image
-from scipy.signal import correlate, get_window, iirnotch
-from scipy.signal import butter, lfilter, convolve2d, welch, hilbert
-from scipy.stats import zscore, kurtosis
-from scipy.signal import find_peaks
-from sleep_utils.tools import memory
-
-# window types used as tapers without parameters
-WTYPES = ['boxcar', 'triang', 'blackman', 'hamming', 'hann', 'bartlett',
-         'flattop', 'parzen', 'bohman', 'blackmanharris', 'nuttall',
-         'barthann']
-
-###### Begin of functions
-def get_individual_spindle_peak(raw, hypno_upsampled, lfreq=10, hfreq=16):
-    sfreq = raw.info['sfreq']
-    data = raw.get_data()
-
-    f, pxx = welch(data[:, hypno_upsampled == 2], sfreq, nperseg=(10 * sfreq),
-                   noverlap=sfreq*5, scaling='spectrum')
-
-    # Keep only frequencies of interest
-    pxx = pxx[:, np.logical_and(f >= lfreq, f <= hfreq)]
-    f = f[np.logical_and(f >= lfreq, f <= hfreq)]
-    idx_peaks, _ = find_peaks(pxx.mean(0), distance=pxx.shape[-1])
-    spindle_peak = f[idx_peaks[0]] if len(idx_peaks)>0 else 10
-    if spindle_peak<10.2:
-        warnings.warn(f'Spindle peak is at {spindle_peak}, probably detection did not work')
-    elif spindle_peak > 14:
-        warnings.warn(f'Spindle peak is at {spindle_peak}, which is higher than expected. Check data quality.')
-    return spindle_peak
-
-@memory.cache
-def load_raw(file, sfreq=None, picks=None, filters=[None, None]):
-    """function to load a mne raw file with some basic preprocessing applied"""
-    raw = mne.io.read_raw(file, verbose='ERROR')
-    raw.pick(picks)
-    raw.load_data(verbose='ERROR')
-
-    if sfreq is not None and raw.info['sfreq']>sfreq:
-        raw.resample(sfreq, n_jobs=-1, verbose='ERROR')
-
-    raw.filter(*filters, picks=raw.ch_names, n_jobs=-1, verbose='ERROR')
-    return raw
-
-<<<<<<< HEAD
-def artefact_heuristic(raw, wlen=10, thresh1=50, thresh2=600, thresh3=20):
-=======
-def artefact_heuristic(raw, wlen=10):
->>>>>>> 8ee99e5c
-    """
-    a heuristic function to detect if a segment is strongly contanimated with
-    noise, will give a boolean array as a result.
-
-    following rules are applied
-        1. if standarddeviation of the first derivative is higher than 50
-            i.e. how much the signal changes from sample to sample
-        2. maximum peak to peak voltage is below 600uV
-        3. kurtosis is more than 20
-    """
-<<<<<<< HEAD
-=======
-
-def artefact_heuristic(raw, wlen=10, thresh1=50, thresh2=600, thresh3=20):
-
-
->>>>>>> 8ee99e5c
-    data = raw.get_data().squeeze()*1e6
-    sfreq = int(raw.info['sfreq'])
-    stepsize = int(sfreq * wlen)
-
-    val1 = np.zeros(len(raw)//sfreq//wlen)
-    val2 = np.zeros(len(raw)//sfreq//wlen)
-    val3 = np.zeros(len(raw)//sfreq//wlen)
-
-    for i, t in enumerate(range(0, len(raw)-stepsize, stepsize)):
-        view = data[t:t+stepsize]
-        val1[i] = np.std(np.diff(view))
-        val2[i] = (view.max()-view.min())
-        val3[i] = kurtosis(np.diff(view))
-
-    noise_ind = np.vstack([val1>thresh1, val2>thresh2, val3>thresh3]).T
-
-    return noise_ind
-
-def dig2phys(signal, dmin, dmax, pmin, pmax):
-    """converts digital to analogue signals"""
-    m = (pmax-pmin) / (dmax-dmin)
-    physical = m * signal
-    return physical
-
-def phys2dig(signal, dmin, dmax, pmin, pmax):
-   """converts analogue to digital signals"""
-   m = (dmax-dmin)/(pmax-pmin)
-   digital = (m * signal).astype(np.int, copy=False)
-   return digital
-
-
-def rfft_mag(signals):
-    """
-    Returns the magnitude of the fft of a signal: sqrt(real^2+imag^2)
-    Will return only the real part of frequencies (arraylength//2), see rfft
-
-    :param signals: 1D or 2D array
-    :returns: the magnitude of the frequencies in the signal
-    """
-
-    w = rfft(signals)
-    mag = np.abs(w) # same as np.abs(w)
-    return mag
-
-
-def rfft(signals, *args, **kwargs):
-    """
-    wrapper for rFFT, mainly for checking differences of Python and C
-    Input should be of length power of 2 for optimization purposes.
-    Returns the arraylength // 2 (unlike rfft, which does weird wlen//2 +1)
-
-    :param signals: a 1D or 2D signal, where each row contains one window of data
-    :returns: complex array of fft results,
-              Note: in JSON I save a complex array as two lists with real and imaginary part
-    """
-    if not isinstance(signals, np.ndarray):
-        signals = np.asarray(signals)
-    wlen = signals.shape[-1]
-    if not ((wlen & (wlen - 1)) == 0):
-        warnings.warn('Input array should have length power of 2 for fft, but is: {}'.format(wlen))
-    w = scipy.fftpack.fft(signals)[...,:signals.shape[-1]//2]
-    assert w.shape[-1] == signals.shape[-1]//2, 'w.shape = {}'.format(w.shape)
-    return w
-
-
-
-
-def abs2(x):
-    """highly optimized version for magnitude taking.
-       if there are problems, just remove the decorator line @numba.vectorize(...)
-       if working with float32, need to change signature to inlcude ,numba.float32(numba.complex64)
-    """
-    return x.real**2 + x.imag**2
-
-
-def welchs(signals, nperseg=None, overlap=0.0, taper_name='boxcar'):
-    """
-    A minimal implementation of Welch's method, optimized ~10x faster than previously,
-    even faster than scipy.signal.welch().
-    This is also equivalent to the normal rfft(), if used with standard parameters
-
-    If nperseg=0 we have a standard fft.
-    If nperseg>0 and overlap=0 we have Barlett's methd
-    If nperseg>0 and overlap>0 we have Welch's method (use a taper in this case)
-
-    :param signals: The signals on which to perform Welchs (1D or 2D)
-    :param nperseg: How many samples per segment for the calculation of the FFT
-    :param overlap: How many samples should overlap between segments (int or float)
-                    if float: is interpreted as ratio of nperseg
-                    eg overlap 0.5 = 0.5*nperseg
-    :param taper_name: Which taper to use, if overlap>0, it is recommended to use a taper
-    :returns: The Welch's frequency estimate of the signal as magnitudes
-    """
-    from sklearn import feature_extraction
-
-    signals = np.atleast_2d(signals)
-    siglen = signals.shape[-1]
-
-    if nperseg is None: nperseg = siglen
-    if isinstance(overlap, float): overlap = overlap*nperseg
-    if siglen%nperseg!=0: warnings.warn('window length should be a multiple of npseg')
-
-    # get window only once, else it will be created for each segment, swallowing computation
-    taper = get_window(taper_name, nperseg, False).astype(int) if taper_name not in ['boxcar', None] else None
-
-    # this step we have to take to get to the next segment
-    step = int(nperseg - overlap)
-    n_segments    = (siglen-nperseg)//step +1
-
-    # fastest way to extract patches using np.lib.stride_tricks.as_strided via sklearn
-    fft_segments = feature_extraction.image.extract_patches(signals, patch_shape=(len(signals),nperseg), extraction_step=step)
-    fft_segments = fft_segments.reshape([n_segments, len(signals), nperseg])
-    fft_segments = np.swapaxes(fft_segments, 0,1)
-
-    # apply taper
-    if taper is not None:
-        fft_segments  = np.multiply(fft_segments, taper)
-
-    # apply fft and take squared magnitude
-    w = rfft(fft_segments)
-    w_mag = abs2(w)
-    fft_result = np.mean(w_mag, axis=1)
-    return fft_result
-
-
-def welchs_unoptimized(signals, nperseg=None, overlap=0.0, taper_name='boxcar'):
-    """
-    A minimal implementation of Welch's method, unoptimized, should be equivalent to welchs()
-    It's kept here for archive purposes and for C-compatibility, also to check
-    the optimized version in case of changes.
-
-    If nperseg=0 we have a standard fft.
-    If nperseg>0 and overlap=0 we have Barlett's methd
-    If nperseg>0 and overlap>0 we have Welch's method (use a taper in this case)
-
-    :param signals: The signals on which to perform Welchs (1D or 2D)
-    :param nperseg: How many samples per segment for the calculation of the FFT
-    :param overlap: How many samples should overlap between segments (int or float)
-                    if float: is interpreted as ratio of nperseg
-                    eg overlap 0.5 = 0.5*nperseg
-    :param taper_name: Which taper to use, if overlap>0, it is recommended to use a taper
-    :returns: The Welch's frequency estimate of the signal as magnitudes
-    """
-    signals = np.atleast_2d(signals)
-
-    siglen = signals.shape[-1]
-    if nperseg is None: nperseg = siglen
-    if isinstance(overlap, float): overlap = overlap*nperseg
-    if siglen%nperseg!=0: warnings.warn('window length should be a multiple of npseg')
-
-    step = int(nperseg - overlap) # distance between windows that we extract
-    n_segments = (siglen-nperseg)//step + 1 # this is how many windows we can extract from the signal
-    fft_signals = []
-    # loop through the signals (in C you can start at the second loop as we only have 1D arrays)
-    for sig in signals:
-        # collect one fft result per segment
-        # in fft_mean we save a running mean of the fft segments
-        fft_mean = np.zeros(nperseg//2)
-        # loop through the signal in step sizes that allow for overlap
-        for i in range(0, siglen, step):
-            # only take full segments
-            if i+nperseg>siglen:
-                break
-            # extract segment
-            segment = sig[i:i+nperseg]
-            # taper segment if necessary
-            if taper_name is not None:
-                segment = taper(segment, taper_name)
-            # take FFT and add to fft results for segments
-            w = rfft(segment)
-            # this is the same as saving all segments and taking a mean later,
-            # but prevents us from having to keep intermediate results
-            fft_mean += (np.abs(w)**2) / n_segments
-        # take the mean spectral values for all segments
-        fft_signals.append(fft_mean)
-    return np.array(fft_signals)
-
-
-def moving_average(signals, N):
-    signals = np.atleast_2d(signals).astype(dtype=int, copy=False)
-    return convolve2d(signals, np.ones((1, N))/N, mode='valid')
-
-
-def binnedmean(signals, target_size=None, bin_edges=None, func=None):
-    """
-    cuts a signal in n parts, applies a function to each part (e.g. mean)
-    this way we can go from an array of length M to an array of length N<M
-    by taking the mean of the elemts of each part, where the number of parts is N
-
-    :param target_size: The number of bins that we should interpolate to
-    :bin_edges: custom bin edges, if targed size is not present. Bin edges is a list of tuples
-                each tuple represents the edges of the bin [inc, excl].
-    :func: a function that should be applied, standard is mean.
-           this function needs to operate only on the first dimension
-    """
-    # we only deal with 2D data in the given DTYPE
-    signals = np.atleast_2d(signals)
-
-    assert signals.ndim<3
-    # signal length
-    slen = signals.shape[1]
-    # if there are no bin edges provided, we are creating the bin edges
-    # using the target_size.
-    # that means, we create target_size bins, that are equally spaced
-    # around the signal
-    if bin_edges is None and target_size is not None:
-        bin_edges = np.linspace(0, slen, target_size+1, dtype=np.int)
-        bin_edges = np.repeat(bin_edges,2)[1:-1]
-        bin_edges = bin_edges.reshape([-1,2])
-    # if no function is provided, we take the mean of each bin
-    if func is None:
-        func = lambda s: np.mean(s, axis=1)
-
-    new_array = np.zeros([signals.shape[0], len(bin_edges)])
-
-    # now we run over the original array and always take all values of each bin
-    # in the original signal. then we apply the function
-    # that is provided on that bin and write the result to a new array
-    for i, [e1,e2] in enumerate(bin_edges):
-        bin_entries = signals[:,e1:e2]
-        reduced = func(bin_entries)
-        new_array[:,i] = reduced
-
-    return new_array
-
-
-def bands2bins(bands, window_len, sfreq):
-    """
-    A function that turns frequency bands into bin-edges to be used to extract these bands
-    from a fft function
-
-    :param bands: a list of 2-tuples, each 2-tuple containing a frequency lower and upper bound
-    :param window_len: the length of the window that the FFT will be applied to
-    :param sfreq: the sampling frequency of the signal
-    """
-    sfreq = int(sfreq)
-    window_len=int(window_len)
-    round2=lambda x,y=None: round(x+1e-15,y)
-    bins = []
-    for l,h in bands:
-        bin_lower = int(round2(l*window_len/sfreq)) # np.floor rounds down
-        bin_upper = int(round2(h*window_len/sfreq))  # np.ceil rounds up
-        bins.append([bin_lower, bin_upper])
-    return bins
-
-
-def create_specband_bin_edges(window_len=None, sfreq=None):
-    """
-    Given a FFT-window length and a sampling frequency,
-    compute the bin edges for common brain frequencies
-    :param window_len: length in sample numbers, if None, will just return bands and not bins
-    :param sfreq: sampling frequency, if None, will just return bands and not bins
-    :returns: edges for [slowos, delta, theta, alpha1, spindle, beta1, beta2, gamma]
-
-    BRAIN_BAND_NAMES_ = ['so', 'delta', 'theta', 'alpha1', 'alpha2', 'beta1', 'beta2', 'gamma']
-
-    """
-    if sfreq is None: sfreq=window_len
-
-    slowos   = [0, 1]
-    delta   = [1, 4]
-    theta   = [4, 8]
-    alpha1  = [8, 10]
-    spindle = [10, 14]
-    beta1   = [13, 16]
-    beta2   = [16, 20]
-    gamma   = [20, 35]
-
-    # this is the order of the bands
-    # result is a list of tuples, where each tuple is the bin edge
-    bands = [slowos, delta, theta, alpha1, spindle, beta1, beta2, gamma]
-    if window_len is None and sfreq is None: return bands
-    # calculate the bin positions corresponding to frequency edges
-    bins = bands2bins(bands, window_len, sfreq)
-    return bins # this is a list of tuples, e.g. [(0,30),(30,60),(60,120)]
-
-
-
-def taper(signals, window_name):
-    """
-    filters/tapers given signals or signal with a window with window-name. allowed names are:
-        ['boxcar', 'triang', 'blackman', 'hamming', 'hann', 'bartlett',
-        'flattop', 'parzen', 'bohman', 'blackmanharris', 'nuttall',
-        'barthann']
-
-    :param signals: A 1D signals or a 2D array with signals x samples
-    :param window_name: the name of the taper
-    :returns: the tapered signals
-    """
-    if window_name in [None, '', 'boxcar']: return signals
-    if window_name.lower() not in ['hamming', 'hann', 'blackman', 'blackmanharris']:
-        warnings.warn('Up to this point, this window is not tested in C code: {}.'.format(window_name))
-    if isinstance(signals, list): signals = np.array(signals)
-    assert signals.ndim in [1,2], 'signals must be 1D or 2D'
-    # how long is the signal?
-    wlen = signals.shape[0] if signals.ndim==1 else signals.shape[1]
-    # get the window function using scipy
-    window = get_window(window_name, wlen, False)
-    # filter our input signal
-    tapered = signals*window
-    return tapered
-
-
-def extract_windows(signal, length, distance=1.0, group_n=0, group_d=0, hypno=None, taper_name=None):
-    """
-    From a signal, extract windows every N seconds for a length of L.
-    Can be grouped in groups on group_n, with distance between last samplepoint of one group
-    and the first sample of the next group being group_d.
-    only complete groups will be returned
-
-    :param signal: the signal to take windows from
-                   if the signal is 2D, the format signaln x samples is assumed
-    :param length: The length of each window in sample space
-    :param distance: the distance between each windows
-                     if distance is an int, it will be interpreted as a spacing in sample space
-                     if distance is a float, it will be interpreted as relative to the length
-                     e.g. distance=0.5 will produce windows with overlap of 50%
-    :param group_n: how many windows to extract before leaving a space to the next group of windows
-    :param group_d: how much space between batches
-                     if distance is an int, it will be interpreted as a spacing in sample space
-                     if distance is a float, it will be interpreted as relative to the length
-                     e.g. group_d=0.5 will produce windows in groups with distance between groups
-                     of 50% window length
-    :param hypno: a hypnogram annotation. It will automatically be inferred what spacing the
-                  hypnogram uses and what annotation frequency
-    """
-    # pass through if length is None
-    if length is None:
-        return (signal, hypno)
-
-    assert (group_n==0 and group_d==0) or (group_n>0 and group_d>0), \
-            'group parameters must both be supplied'
-    assert distance>0, 'distance must be positive'
-    assert length>0, 'length must be positive'
-    if hypno is not None: assert type(hypno) is np.ndarray, 'must be numpy array'
-    assert type(signal) is np.ndarray, 'must be numpy array'
-
-    siglen = len(signal) if signal.ndim==1 else signal.shape[1]
-    distance = distance if type(distance) is int else int(distance*length)
-    group_d  = group_d if type(group_d) is int else int(group_d*length)
-
-    assert length<=siglen, 'length must be smaller than siglen'
-
-    if signal.ndim == 1: signal = [signal] # to make the iterator work in 1D case
-
-
-    # inefficient implenentation, but makes sure everything is correct
-
-    all_sigs = []
-    for subsig in signal:
-        i = 0
-        g = 0 # group counter
-        sigs = []
-        while i <= siglen-length:
-            s = subsig[i:i+length]
-            sigs.append(s)
-            i+=distance
-            g+=1
-            if g>=group_n and group_n>0:
-                i+=group_d+length-distance
-                g=0
-        all_sigs.append(np.array(sigs))
-
-    all_sigs = np.array(all_sigs)
-    if all_sigs.shape[0]==1: all_sigs = all_sigs.reshape(-1, length)
-
-    # match a new hypnogram to the extracted epochs
-    if hypno is not None:
-        s_per_hypno = siglen/len(hypno)
-        i = 0
-        g = 0 # group counter
-        new_hypno = []
-        while i <= siglen-length:
-            h = hypno[int(i/s_per_hypno)]
-            new_hypno.append(h)
-            i+=distance
-            g+=1
-            if g>=group_n and group_n>0:
-                i+=group_d+length-distance
-                g=0
-    windows   = np.array(all_sigs, copy=False)
-    if taper_name is not None: windows = taper(windows, taper_name)
-    if hypno is not None: new_hypno = np.array(new_hypno, dtype = hypno.dtype)
-    return windows if hypno is None else (windows, new_hypno)
-
-
-def correlate_specto(signal1, signal2, sfreq):
-    """
-    create a cross-correlation of two signals using the spectogram
-    """
-
-    sfreq1 = 256
-    sfreq2 = 200
-    n_samples1 = int(sfreq1)
-    n_samples2 = int(sfreq2)
-
-    # get fft results
-    signal1_trunc = signal1[:int((len(signal1)//n_samples1)*(n_samples1))].reshape([-1,n_samples1])
-    signal2_trunc = signal2[:int((len(signal2)//n_samples2)*(n_samples2))].reshape([-1,n_samples2])
-
-    # get FFT via Welchs
-    freq1, spec1 = welch(signal1_trunc, fs=sfreq1, window='boxcar', nperseg=sfreq1, noverlap=0)
-    freq2, spec2 = welch(signal2_trunc, fs=sfreq2, window='boxcar', nperseg=sfreq2, noverlap=0)
-
-    # truncate from 2 to 15 Hz
-    spec1 = spec1[:,np.argmax(freq1>2):np.argmax(freq1>15)]
-    spec2 = spec2[:,np.argmax(freq1>2):np.argmax(freq1>15)]
-
-    # transform to dB
-    spec1 = (np.log10(spec1+1)*20).T
-    spec2 = (np.log10(spec2+1)*20).T
-
-    # make row-wise correlation
-    corr = np.array([correlate(zscore(row1), zscore(row2)) for row1, row2 in zip(spec1,spec2)]).mean(0)
-    return corr
-
-
-def coeff_var_env(signal, sfreq, band=(0.5, 4), mid_sec=30):
-    """Coefficient of the variance of the envelope (CVE) calculation
-
-    as defined in  https://doi.org/10.1016/j.neuroimage.2018.01.063
-
-    :param epoch: one epoch of data, 1D data as array
-    :type epoch: np.ndarray
-    :return: CVE of this epoch
-    :rtype: TYPE
-    """
-    sig = np.atleast_2d(signal)
-    sig_filtered = np.atleast_2d(bandfilter(sig, sfreq, *band, method='iir',
-                                            iir_params={'order':4,
-                                                        'ftype':'butter'}))
-    ht_sig_filtered = np.abs(hilbert(sig_filtered))
-
-    eeg_envelope = np.sqrt(sig_filtered**2 + ht_sig_filtered**2)
-
-    t_excess = int(signal.shape[-1] -  mid_sec*sfreq)//2
-    middle_env = eeg_envelope[:, t_excess:-t_excess]
-    assert abs(middle_env.shape[1]-mid_sec*sfreq)<2
-
-    mean = np.mean(middle_env)
-    sd = np.std(middle_env)
-
-    cve = sd/(mean*0.523)  # [..] with 0.523 being the value for Gaussian waves
-
-    return cve
-
-def get_shift_specto(signal1, signal2, sfreq = 256, w_seconds=1, limit_to=1):
-    """
-    a more robust version to align two eeg recordings using fourier transformations
-    accuracy of this method depends on w_seconds
-
-
-    :param signal1: a 1D signal
-    :param signal2: a 1D signal
-    :param sfreq: the sampling frequency of the signals
-    :param w_seconds: how many chunks should be used to create the FFT. This determines the accuracy
-    """
-    assert signal1.ndim==1
-    assert signal2.ndim==1
-    assert np.all([len(signal1)>sfreq*60*5]), 'need at least 5 minutes of data'
-    if len(signal1)>len(signal2)*2:
-        warnings.warn('signal1 is significantly larger than signal2: \
-                      is the sampling frequency the same?')
-    if len(signal2)>len(signal1)*2:
-        warnings.warn('signal2 is significantly larger than signal1: \
-                      is the sampling frequency the same?')
-
-    n_samples = int(w_seconds*sfreq)
-
-    # get fft results
-    signal1_trunc = signal1[:int((len(signal1)//n_samples)*(n_samples))].reshape([-1,n_samples])
-    signal2_trunc = signal2[:int((len(signal2)//n_samples)*(n_samples))].reshape([-1,n_samples])
-
-    # get FFT via Welchs
-    freq1, spec1 = welch(signal1_trunc, fs=sfreq, window='blackmanharris', nperseg=sfreq, noverlap=0.667*sfreq)
-    freq2, spec2 = welch(signal2_trunc, fs=sfreq, window='blackmanharris', nperseg=sfreq, noverlap=0.667*sfreq)
-
-    # truncate from 2 to 15 Hz
-    spec1 = spec1[:,np.argmax(freq1>2):np.argmax(freq1>15)]
-    spec2 = spec2[:,np.argmax(freq1>2):np.argmax(freq1>15)]
-
-    # transform to dB
-    spec1 = (np.log10(spec1+1)*20).T
-    spec2 = (np.log10(spec2+1)*20).T
-
-    # make row-wise correlation
-    corr = np.array([correlate(zscore(row1), zscore(row2)) for row1, row2 in zip(spec1,spec2)]).mean(0)
-    half = len(corr)-spec1.shape[1]
-    corr[:int(half-sfreq*60**2*limit_to//n_samples)] = 0
-    corr[int(half+sfreq*60**2*limit_to//n_samples):] = 0
-    peak = corr.argmax()
-    shift = (len(corr)-spec1.shape[1]- peak) * n_samples
-    return -shift
-
-
-def get_shift_spindle(signal1, signal2, sfreq, limit_to=1):
-    """
-    Taking two frontal channels, will try to recover the shift
-    via aligning the spindle band. This should filter out a lot
-    of other non-related noise and be quite robust for sleep recordings
-
-    Shift will be searched for within 1h of the recording start
-
-    :param signal1: a 1D signal
-    :param signal2: a 1D signal
-    :param limit_to: limit to +- this hour
-    """
-    assert signal1.ndim==1
-    assert signal2.ndim==1
-    if len(signal1)>len(signal2)*2:
-        warnings.warn('signal1 is significantly larger than signal2: \
-                      is the sampling frequency the same?')
-    if len(signal2)>len(signal1)*2:
-        warnings.warn('signal2 is significantly larger than signal1: \
-                      is the sampling frequency the same?')
-
-    sigma1 = butter_bandpass_filter(signal1/signal1.max(), 7, 14, sfreq, 5)
-    sigma2 = butter_bandpass_filter(signal2/signal2.max(), 7, 14, sfreq, 5)
-
-    corr = correlate(sigma1, sigma2)
-    # sometimes there are some weird correlations if the signals are shifted
-    # extremely. We assume that the recording alignment must lie within
-    # 1 h of either recording start
-    half = len(corr)//2
-    corr[:half-sfreq*60**2*limit_to] = 0
-    corr[half+sfreq*60**2*limit_to:] = 0
-    peak = corr.argmax()
-    shift = len(signal2) - peak -1
-    print(shift/sfreq, ' seconds')
-#    plt.plot(corr)
-    return -shift
-
-
-
-def get_shift(signal1, signal2, sfreq, limit_to=1):
-    """
-    find the shift of signal1 to signal2, used for aligning two signals
-
-    Data must have the same sampling frequency
-
-    The output will be how much we need to roll signal2 to match signal1
-    np.roll(signal2, shift)
-
-    :param signal1: a 1D signal
-    :param signal2: a 1D signal
-    """
-    assert signal1.ndim==1
-    assert signal2.ndim==1
-    if len(signal1)>len(signal2)*2:
-        warnings.warn('signal1 is significantly larger than signal2: \
-                      is the sampling frequency the same?')
-    if len(signal2)>len(signal1)*2:
-        warnings.warn('signal2 is significantly larger than signal1: \
-                      is the sampling frequency the same?')
-    if signal1.max()>10: signal1 = zscore(signal1, axis=None)
-    if signal2.max()>10: signal2 = zscore(signal2, axis=None)
-
-    signal1 = butter_bandpass_filter(signal1/signal1.max(), 1, 30, sfreq, 5)
-    signal2 = butter_bandpass_filter(signal2/signal2.max(), 1, 30, sfreq, 5)
-
-    corr = correlate(signal1, signal2)
-    half = len(corr)//2
-    corr[:half-sfreq*60**2*limit_to] = 0
-    corr[half+sfreq*60**2*limit_to:] = 0
-    peak = corr.argmax()
-    shift = len(signal2) - peak -1
-    return -shift
-
-def get_shift_correlation(signal1, signal2, sfreq, llim=2, ulim=20):
-    """
-    find the shift of signal1 to signal2, used for aligning two signals
-
-    Data must have the same sampling frequency
-
-    The output will be how much we need to roll signal2 to match signal1
-    np.roll(signal2, shift)
-
-    :param signal1: a 1D signal
-    :param signal2: a 1D signal
-    """
-    assert signal1.ndim==1
-    assert signal2.ndim==1
-    if len(signal1)>len(signal2)*2:
-        warnings.warn('signal1 is significantly larger than signal2: \
-                      is the sampling frequency the same?')
-    if len(signal2)>len(signal1)*2:
-        warnings.warn('signal2 is significantly larger than signal1: \
-                      is the sampling frequency the same?')
-    if signal1.max()>10: signal1 = zscore(signal1, axis=None)
-    if signal2.max()>10: signal2 = zscore(signal2, axis=None)
-
-    signal1 = butter_bandpass_filter(signal1, 0.1, 30, sfreq, 5)
-    signal2 = butter_bandpass_filter(signal2, 0.1, 30, sfreq, 5)
-
-    corr = correlate(np.abs(signal1), np.abs(signal2))
-    return corr
-
-
-def resample(data, o_sfreq, t_sfreq):
-    """
-    resample a signal using MNE resample functions
-    This automatically is optimized for EEG applying filters etc
-
-    :param raw:     a 1D data array
-    :param o_sfreq: the original sampling frequency
-    :param t_sfreq: the target sampling frequency
-    :returns: the resampled signal
-    """
-    if o_sfreq==t_sfreq: return data
-    raw = np.atleast_2d(data)
-    n_jobs = min(len(raw), 8)
-    ch_names=['ch{}'.format(i) for i in range(len(raw))]
-    info = mne.create_info(ch_names=ch_names, sfreq=o_sfreq, ch_types=['eeg'])
-    raw_mne = mne.io.RawArray(raw, info, verbose='WARNING')
-    resampled = raw_mne.resample(t_sfreq, n_jobs=n_jobs, verbose='WARNING')
-    new_raw = resampled.get_data().squeeze()
-    return new_raw.astype(raw.dtype, copy=False)
-
-def resize(array, target_size):
-    """
-    Resize a 1D array containing a signal/
-    or a 2D array of several signasl as rows of any type (int/float)
-    by taking nearest neighbours to fill gaps within the rows
-
-    :param array: any type of array
-    :param target_size: the target size of the last dimension
-    """
-    array = np.atleast_2d(array)
-    new_array = []
-    for row in array:
-        pil_row = Image.fromarray(row.reshape([1,-1]))
-        pil_resized = pil_row.resize((target_size,1), Image.NEAREST)
-        new_array.append(np.array(pil_resized).squeeze())
-    return np.array(new_array).squeeze()
-
-
-
-def bandfilter(data, sfreq, l_freq, h_freq, **kwargs):
-    """Use mne.io.RawArray.filter to create a bandpath filter for this signal
-
-    Can be either 1D or 2D signal
-
-    :param raw: the signal
-    :param sfreq: the sampling frequency of the signal
-    :param l_freq: the lower frequency
-    :param h_freq: the higher frequency
-    """
-    assert data.ndim<3, 'Data must be 2D or 1D'
-    ndim = data.ndim
-    data = np.atleast_2d(data)
-    ch_names = [f'ch{i}' for i,_ in enumerate(data)]
-    info = mne.create_info(ch_names=ch_names, sfreq=sfreq, ch_types=['eeg'])
-    raw = mne.io.RawArray(data, info, verbose='WARNING', copy='both')
-    raw = raw.filter(l_freq, h_freq, verbose='WARNING', **kwargs)
-    new_data = raw.get_data()
-    return new_data.squeeze() if ndim==1 else new_data
-
-def notch(data, sfreq=256, f0=50):
-    fs = sfreq  # Sample frequency (Hz)
-    Q = 30.0  # Quality factor
-    w0 = f0/(fs/2)
-    b, a = iirnotch(w0, Q)
-    filtered = lfilter(b,a, data)
-    return filtered.astype(data, copy=False)
-
-########### unchecked functions!! be aware
-
-def highpass(signal, sfreq, hz):
-    fc = hz/sfreq  # Cutoff frequency as a fraction of the sampling rate (in (0, 0.5)).
-    b = 0.08  # Transition band, as a fraction of the sampling rate (in (0, 0.5)).
-    N = int(np.ceil((4 / b)))
-    if not N % 2: N += 1  # Make sure that N is odd.
-    n = np.arange(N)
-
-    # Compute a low-pass filter.
-    h = np.sinc(2 * fc * (n - (N - 1) / 2.))
-    w = np.blackman(N)
-    h = h * w
-    h = h / np.sum(h)
-
-    # Create a high-pass filter from the low-pass filter through spectral inversion.
-    h = -h
-    h[(N - 1) // 2] += 1
-    return np.convolve(signal, h)
-
-def butter_bandpass(lowcut, highcut, fs, order=5):
-    nyq = 0.5 * fs
-    low = lowcut / nyq
-    high = highcut / nyq
-    b, a = butter(order, [low, high], btype='band')
-    return b, a
-
-def butter_bandpass_filter(data, lowcut, highcut, fs, order=5):
-    b, a = butter_bandpass(lowcut, highcut, fs, order=order)
-    y = lfilter(b, a, data)
-    return y
-
-def lowpass(signal, sfreq, hz):
-    fc = hz/sfreq  # Cutoff frequency as a fraction of the sampling rate (in (0, 0.5)).
-    b = 0.08  # Transition band, as a fraction of the sampling rate (in (0, 0.5)).
-    N = int(np.ceil((4 / b)))
-    if not N % 2: N += 1  # Make sure that N is odd.
-    n = np.arange(N)
-
-    # Compute sinc filter.
-    h = np.sinc(2 * fc * (n - (N - 1) / 2.))
-
-    # Compute Blackman window.
-    w = 0.42 - 0.5 * np.cos(2 * np.pi * n / (N - 1)) + \
-        0.08 * np.cos(4 * np.pi * n / (N - 1))
-
-    # Multiply sinc filter with window.
-    h = h * w
-
-    # Normalize to get unity gain.
-    h = h // np.sum(h)
-    return np.convolve(signal, h)
+# -*- coding: utf-8 -*-
+"""
+Created on Wed Oct 24 09:47:39 2018
+@author: SimonKern
+"""
+import mne
+import warnings
+import scipy
+import numpy as np
+from PIL import Image
+from scipy.signal import correlate, get_window, iirnotch
+from scipy.signal import butter, lfilter, convolve2d, welch, hilbert
+from scipy.stats import zscore, kurtosis
+from scipy.signal import find_peaks
+from sleep_utils.tools import memory
+
+# window types used as tapers without parameters
+WTYPES = ['boxcar', 'triang', 'blackman', 'hamming', 'hann', 'bartlett',
+         'flattop', 'parzen', 'bohman', 'blackmanharris', 'nuttall',
+         'barthann']
+
+###### Begin of functions
+def get_individual_spindle_peak(raw, hypno_upsampled, lfreq=10, hfreq=16):
+    sfreq = raw.info['sfreq']
+    data = raw.get_data()
+
+    f, pxx = welch(data[:, hypno_upsampled == 2], sfreq, nperseg=(10 * sfreq),
+                   noverlap=sfreq*5, scaling='spectrum')
+
+    # Keep only frequencies of interest
+    pxx = pxx[:, np.logical_and(f >= lfreq, f <= hfreq)]
+    f = f[np.logical_and(f >= lfreq, f <= hfreq)]
+    idx_peaks, _ = find_peaks(pxx.mean(0), distance=pxx.shape[-1])
+    spindle_peak = f[idx_peaks[0]] if len(idx_peaks)>0 else 10
+    if spindle_peak<10.2:
+        warnings.warn(f'Spindle peak is at {spindle_peak}, probably detection did not work')
+    elif spindle_peak > 14:
+        warnings.warn(f'Spindle peak is at {spindle_peak}, which is higher than expected. Check data quality.')
+    return spindle_peak
+
+@memory.cache
+def load_raw(file, sfreq=None, picks=None, filters=[None, None]):
+    """function to load a mne raw file with some basic preprocessing applied"""
+    raw = mne.io.read_raw(file, verbose='ERROR')
+    raw.pick(picks)
+    raw.load_data(verbose='ERROR')
+
+    if sfreq is not None and raw.info['sfreq']>sfreq:
+        raw.resample(sfreq, n_jobs=-1, verbose='ERROR')
+
+    raw.filter(*filters, picks=raw.ch_names, n_jobs=-1, verbose='ERROR')
+    return raw
+
+
+def artefact_heuristic(raw, wlen=10, thresh1=50, thresh2=600, thresh3=20):
+    """
+    a heuristic function to detect if a segment is strongly contanimated with
+    noise, will give a boolean array as a result.
+
+    following rules are applied
+        1. if standarddeviation of the first derivative is higher than 50
+            i.e. how much the signal changes from sample to sample
+        2. maximum peak to peak voltage is below 600uV
+        3. kurtosis is more than 20
+    """
+    data = raw.get_data().squeeze()*1e6
+    sfreq = int(raw.info['sfreq'])
+    stepsize = int(sfreq * wlen)
+
+    val1 = np.zeros(len(raw)//sfreq//wlen)
+    val2 = np.zeros(len(raw)//sfreq//wlen)
+    val3 = np.zeros(len(raw)//sfreq//wlen)
+
+    for i, t in enumerate(range(0, len(raw)-stepsize, stepsize)):
+        view = data[t:t+stepsize]
+        val1[i] = np.std(np.diff(view))
+        val2[i] = (view.max()-view.min())
+        val3[i] = kurtosis(np.diff(view))
+
+    noise_ind = np.vstack([val1>thresh1, val2>thresh2, val3>thresh3]).T
+
+    return noise_ind
+
+def dig2phys(signal, dmin, dmax, pmin, pmax):
+    """converts digital to analogue signals"""
+    m = (pmax-pmin) / (dmax-dmin)
+    physical = m * signal
+    return physical
+
+def phys2dig(signal, dmin, dmax, pmin, pmax):
+   """converts analogue to digital signals"""
+   m = (dmax-dmin)/(pmax-pmin)
+   digital = (m * signal).astype(np.int, copy=False)
+   return digital
+
+
+def rfft_mag(signals):
+    """
+    Returns the magnitude of the fft of a signal: sqrt(real^2+imag^2)
+    Will return only the real part of frequencies (arraylength//2), see rfft
+
+    :param signals: 1D or 2D array
+    :returns: the magnitude of the frequencies in the signal
+    """
+
+    w = rfft(signals)
+    mag = np.abs(w) # same as np.abs(w)
+    return mag
+
+
+def rfft(signals, *args, **kwargs):
+    """
+    wrapper for rFFT, mainly for checking differences of Python and C
+    Input should be of length power of 2 for optimization purposes.
+    Returns the arraylength // 2 (unlike rfft, which does weird wlen//2 +1)
+
+    :param signals: a 1D or 2D signal, where each row contains one window of data
+    :returns: complex array of fft results,
+              Note: in JSON I save a complex array as two lists with real and imaginary part
+    """
+    if not isinstance(signals, np.ndarray):
+        signals = np.asarray(signals)
+    wlen = signals.shape[-1]
+    if not ((wlen & (wlen - 1)) == 0):
+        warnings.warn('Input array should have length power of 2 for fft, but is: {}'.format(wlen))
+    w = scipy.fftpack.fft(signals)[...,:signals.shape[-1]//2]
+    assert w.shape[-1] == signals.shape[-1]//2, 'w.shape = {}'.format(w.shape)
+    return w
+
+
+
+
+def abs2(x):
+    """highly optimized version for magnitude taking.
+       if there are problems, just remove the decorator line @numba.vectorize(...)
+       if working with float32, need to change signature to inlcude ,numba.float32(numba.complex64)
+    """
+    return x.real**2 + x.imag**2
+
+
+def welchs(signals, nperseg=None, overlap=0.0, taper_name='boxcar'):
+    """
+    A minimal implementation of Welch's method, optimized ~10x faster than previously,
+    even faster than scipy.signal.welch().
+    This is also equivalent to the normal rfft(), if used with standard parameters
+
+    If nperseg=0 we have a standard fft.
+    If nperseg>0 and overlap=0 we have Barlett's methd
+    If nperseg>0 and overlap>0 we have Welch's method (use a taper in this case)
+
+    :param signals: The signals on which to perform Welchs (1D or 2D)
+    :param nperseg: How many samples per segment for the calculation of the FFT
+    :param overlap: How many samples should overlap between segments (int or float)
+                    if float: is interpreted as ratio of nperseg
+                    eg overlap 0.5 = 0.5*nperseg
+    :param taper_name: Which taper to use, if overlap>0, it is recommended to use a taper
+    :returns: The Welch's frequency estimate of the signal as magnitudes
+    """
+    from sklearn import feature_extraction
+
+    signals = np.atleast_2d(signals)
+    siglen = signals.shape[-1]
+
+    if nperseg is None: nperseg = siglen
+    if isinstance(overlap, float): overlap = overlap*nperseg
+    if siglen%nperseg!=0: warnings.warn('window length should be a multiple of npseg')
+
+    # get window only once, else it will be created for each segment, swallowing computation
+    taper = get_window(taper_name, nperseg, False).astype(int) if taper_name not in ['boxcar', None] else None
+
+    # this step we have to take to get to the next segment
+    step = int(nperseg - overlap)
+    n_segments    = (siglen-nperseg)//step +1
+
+    # fastest way to extract patches using np.lib.stride_tricks.as_strided via sklearn
+    fft_segments = feature_extraction.image.extract_patches(signals, patch_shape=(len(signals),nperseg), extraction_step=step)
+    fft_segments = fft_segments.reshape([n_segments, len(signals), nperseg])
+    fft_segments = np.swapaxes(fft_segments, 0,1)
+
+    # apply taper
+    if taper is not None:
+        fft_segments  = np.multiply(fft_segments, taper)
+
+    # apply fft and take squared magnitude
+    w = rfft(fft_segments)
+    w_mag = abs2(w)
+    fft_result = np.mean(w_mag, axis=1)
+    return fft_result
+
+
+def welchs_unoptimized(signals, nperseg=None, overlap=0.0, taper_name='boxcar'):
+    """
+    A minimal implementation of Welch's method, unoptimized, should be equivalent to welchs()
+    It's kept here for archive purposes and for C-compatibility, also to check
+    the optimized version in case of changes.
+
+    If nperseg=0 we have a standard fft.
+    If nperseg>0 and overlap=0 we have Barlett's methd
+    If nperseg>0 and overlap>0 we have Welch's method (use a taper in this case)
+
+    :param signals: The signals on which to perform Welchs (1D or 2D)
+    :param nperseg: How many samples per segment for the calculation of the FFT
+    :param overlap: How many samples should overlap between segments (int or float)
+                    if float: is interpreted as ratio of nperseg
+                    eg overlap 0.5 = 0.5*nperseg
+    :param taper_name: Which taper to use, if overlap>0, it is recommended to use a taper
+    :returns: The Welch's frequency estimate of the signal as magnitudes
+    """
+    signals = np.atleast_2d(signals)
+
+    siglen = signals.shape[-1]
+    if nperseg is None: nperseg = siglen
+    if isinstance(overlap, float): overlap = overlap*nperseg
+    if siglen%nperseg!=0: warnings.warn('window length should be a multiple of npseg')
+
+    step = int(nperseg - overlap) # distance between windows that we extract
+    n_segments = (siglen-nperseg)//step + 1 # this is how many windows we can extract from the signal
+    fft_signals = []
+    # loop through the signals (in C you can start at the second loop as we only have 1D arrays)
+    for sig in signals:
+        # collect one fft result per segment
+        # in fft_mean we save a running mean of the fft segments
+        fft_mean = np.zeros(nperseg//2)
+        # loop through the signal in step sizes that allow for overlap
+        for i in range(0, siglen, step):
+            # only take full segments
+            if i+nperseg>siglen:
+                break
+            # extract segment
+            segment = sig[i:i+nperseg]
+            # taper segment if necessary
+            if taper_name is not None:
+                segment = taper(segment, taper_name)
+            # take FFT and add to fft results for segments
+            w = rfft(segment)
+            # this is the same as saving all segments and taking a mean later,
+            # but prevents us from having to keep intermediate results
+            fft_mean += (np.abs(w)**2) / n_segments
+        # take the mean spectral values for all segments
+        fft_signals.append(fft_mean)
+    return np.array(fft_signals)
+
+
+def moving_average(signals, N):
+    signals = np.atleast_2d(signals).astype(dtype=int, copy=False)
+    return convolve2d(signals, np.ones((1, N))/N, mode='valid')
+
+
+def binnedmean(signals, target_size=None, bin_edges=None, func=None):
+    """
+    cuts a signal in n parts, applies a function to each part (e.g. mean)
+    this way we can go from an array of length M to an array of length N<M
+    by taking the mean of the elemts of each part, where the number of parts is N
+
+    :param target_size: The number of bins that we should interpolate to
+    :bin_edges: custom bin edges, if targed size is not present. Bin edges is a list of tuples
+                each tuple represents the edges of the bin [inc, excl].
+    :func: a function that should be applied, standard is mean.
+           this function needs to operate only on the first dimension
+    """
+    # we only deal with 2D data in the given DTYPE
+    signals = np.atleast_2d(signals)
+
+    assert signals.ndim<3
+    # signal length
+    slen = signals.shape[1]
+    # if there are no bin edges provided, we are creating the bin edges
+    # using the target_size.
+    # that means, we create target_size bins, that are equally spaced
+    # around the signal
+    if bin_edges is None and target_size is not None:
+        bin_edges = np.linspace(0, slen, target_size+1, dtype=np.int)
+        bin_edges = np.repeat(bin_edges,2)[1:-1]
+        bin_edges = bin_edges.reshape([-1,2])
+    # if no function is provided, we take the mean of each bin
+    if func is None:
+        func = lambda s: np.mean(s, axis=1)
+
+    new_array = np.zeros([signals.shape[0], len(bin_edges)])
+
+    # now we run over the original array and always take all values of each bin
+    # in the original signal. then we apply the function
+    # that is provided on that bin and write the result to a new array
+    for i, [e1,e2] in enumerate(bin_edges):
+        bin_entries = signals[:,e1:e2]
+        reduced = func(bin_entries)
+        new_array[:,i] = reduced
+
+    return new_array
+
+
+def bands2bins(bands, window_len, sfreq):
+    """
+    A function that turns frequency bands into bin-edges to be used to extract these bands
+    from a fft function
+
+    :param bands: a list of 2-tuples, each 2-tuple containing a frequency lower and upper bound
+    :param window_len: the length of the window that the FFT will be applied to
+    :param sfreq: the sampling frequency of the signal
+    """
+    sfreq = int(sfreq)
+    window_len=int(window_len)
+    round2=lambda x,y=None: round(x+1e-15,y)
+    bins = []
+    for l,h in bands:
+        bin_lower = int(round2(l*window_len/sfreq)) # np.floor rounds down
+        bin_upper = int(round2(h*window_len/sfreq))  # np.ceil rounds up
+        bins.append([bin_lower, bin_upper])
+    return bins
+
+
+def create_specband_bin_edges(window_len=None, sfreq=None):
+    """
+    Given a FFT-window length and a sampling frequency,
+    compute the bin edges for common brain frequencies
+    :param window_len: length in sample numbers, if None, will just return bands and not bins
+    :param sfreq: sampling frequency, if None, will just return bands and not bins
+    :returns: edges for [slowos, delta, theta, alpha1, spindle, beta1, beta2, gamma]
+
+    BRAIN_BAND_NAMES_ = ['so', 'delta', 'theta', 'alpha1', 'alpha2', 'beta1', 'beta2', 'gamma']
+
+    """
+    if sfreq is None: sfreq=window_len
+
+    slowos   = [0, 1]
+    delta   = [1, 4]
+    theta   = [4, 8]
+    alpha1  = [8, 10]
+    spindle = [10, 14]
+    beta1   = [13, 16]
+    beta2   = [16, 20]
+    gamma   = [20, 35]
+
+    # this is the order of the bands
+    # result is a list of tuples, where each tuple is the bin edge
+    bands = [slowos, delta, theta, alpha1, spindle, beta1, beta2, gamma]
+    if window_len is None and sfreq is None: return bands
+    # calculate the bin positions corresponding to frequency edges
+    bins = bands2bins(bands, window_len, sfreq)
+    return bins # this is a list of tuples, e.g. [(0,30),(30,60),(60,120)]
+
+
+
+def taper(signals, window_name):
+    """
+    filters/tapers given signals or signal with a window with window-name. allowed names are:
+        ['boxcar', 'triang', 'blackman', 'hamming', 'hann', 'bartlett',
+        'flattop', 'parzen', 'bohman', 'blackmanharris', 'nuttall',
+        'barthann']
+
+    :param signals: A 1D signals or a 2D array with signals x samples
+    :param window_name: the name of the taper
+    :returns: the tapered signals
+    """
+    if window_name in [None, '', 'boxcar']: return signals
+    if window_name.lower() not in ['hamming', 'hann', 'blackman', 'blackmanharris']:
+        warnings.warn('Up to this point, this window is not tested in C code: {}.'.format(window_name))
+    if isinstance(signals, list): signals = np.array(signals)
+    assert signals.ndim in [1,2], 'signals must be 1D or 2D'
+    # how long is the signal?
+    wlen = signals.shape[0] if signals.ndim==1 else signals.shape[1]
+    # get the window function using scipy
+    window = get_window(window_name, wlen, False)
+    # filter our input signal
+    tapered = signals*window
+    return tapered
+
+
+def extract_windows(signal, length, distance=1.0, group_n=0, group_d=0, hypno=None, taper_name=None):
+    """
+    From a signal, extract windows every N seconds for a length of L.
+    Can be grouped in groups on group_n, with distance between last samplepoint of one group
+    and the first sample of the next group being group_d.
+    only complete groups will be returned
+
+    :param signal: the signal to take windows from
+                   if the signal is 2D, the format signaln x samples is assumed
+    :param length: The length of each window in sample space
+    :param distance: the distance between each windows
+                     if distance is an int, it will be interpreted as a spacing in sample space
+                     if distance is a float, it will be interpreted as relative to the length
+                     e.g. distance=0.5 will produce windows with overlap of 50%
+    :param group_n: how many windows to extract before leaving a space to the next group of windows
+    :param group_d: how much space between batches
+                     if distance is an int, it will be interpreted as a spacing in sample space
+                     if distance is a float, it will be interpreted as relative to the length
+                     e.g. group_d=0.5 will produce windows in groups with distance between groups
+                     of 50% window length
+    :param hypno: a hypnogram annotation. It will automatically be inferred what spacing the
+                  hypnogram uses and what annotation frequency
+    """
+    # pass through if length is None
+    if length is None:
+        return (signal, hypno)
+
+    assert (group_n==0 and group_d==0) or (group_n>0 and group_d>0), \
+            'group parameters must both be supplied'
+    assert distance>0, 'distance must be positive'
+    assert length>0, 'length must be positive'
+    if hypno is not None: assert type(hypno) is np.ndarray, 'must be numpy array'
+    assert type(signal) is np.ndarray, 'must be numpy array'
+
+    siglen = len(signal) if signal.ndim==1 else signal.shape[1]
+    distance = distance if type(distance) is int else int(distance*length)
+    group_d  = group_d if type(group_d) is int else int(group_d*length)
+
+    assert length<=siglen, 'length must be smaller than siglen'
+
+    if signal.ndim == 1: signal = [signal] # to make the iterator work in 1D case
+
+
+    # inefficient implenentation, but makes sure everything is correct
+
+    all_sigs = []
+    for subsig in signal:
+        i = 0
+        g = 0 # group counter
+        sigs = []
+        while i <= siglen-length:
+            s = subsig[i:i+length]
+            sigs.append(s)
+            i+=distance
+            g+=1
+            if g>=group_n and group_n>0:
+                i+=group_d+length-distance
+                g=0
+        all_sigs.append(np.array(sigs))
+
+    all_sigs = np.array(all_sigs)
+    if all_sigs.shape[0]==1: all_sigs = all_sigs.reshape(-1, length)
+
+    # match a new hypnogram to the extracted epochs
+    if hypno is not None:
+        s_per_hypno = siglen/len(hypno)
+        i = 0
+        g = 0 # group counter
+        new_hypno = []
+        while i <= siglen-length:
+            h = hypno[int(i/s_per_hypno)]
+            new_hypno.append(h)
+            i+=distance
+            g+=1
+            if g>=group_n and group_n>0:
+                i+=group_d+length-distance
+                g=0
+    windows   = np.array(all_sigs, copy=False)
+    if taper_name is not None: windows = taper(windows, taper_name)
+    if hypno is not None: new_hypno = np.array(new_hypno, dtype = hypno.dtype)
+    return windows if hypno is None else (windows, new_hypno)
+
+
+def correlate_specto(signal1, signal2, sfreq):
+    """
+    create a cross-correlation of two signals using the spectogram
+    """
+
+    sfreq1 = 256
+    sfreq2 = 200
+    n_samples1 = int(sfreq1)
+    n_samples2 = int(sfreq2)
+
+    # get fft results
+    signal1_trunc = signal1[:int((len(signal1)//n_samples1)*(n_samples1))].reshape([-1,n_samples1])
+    signal2_trunc = signal2[:int((len(signal2)//n_samples2)*(n_samples2))].reshape([-1,n_samples2])
+
+    # get FFT via Welchs
+    freq1, spec1 = welch(signal1_trunc, fs=sfreq1, window='boxcar', nperseg=sfreq1, noverlap=0)
+    freq2, spec2 = welch(signal2_trunc, fs=sfreq2, window='boxcar', nperseg=sfreq2, noverlap=0)
+
+    # truncate from 2 to 15 Hz
+    spec1 = spec1[:,np.argmax(freq1>2):np.argmax(freq1>15)]
+    spec2 = spec2[:,np.argmax(freq1>2):np.argmax(freq1>15)]
+
+    # transform to dB
+    spec1 = (np.log10(spec1+1)*20).T
+    spec2 = (np.log10(spec2+1)*20).T
+
+    # make row-wise correlation
+    corr = np.array([correlate(zscore(row1), zscore(row2)) for row1, row2 in zip(spec1,spec2)]).mean(0)
+    return corr
+
+
+def coeff_var_env(signal, sfreq, band=(0.5, 4), mid_sec=30):
+    """Coefficient of the variance of the envelope (CVE) calculation
+
+    as defined in  https://doi.org/10.1016/j.neuroimage.2018.01.063
+
+    :param epoch: one epoch of data, 1D data as array
+    :type epoch: np.ndarray
+    :return: CVE of this epoch
+    :rtype: TYPE
+    """
+    sig = np.atleast_2d(signal)
+    sig_filtered = np.atleast_2d(bandfilter(sig, sfreq, *band, method='iir',
+                                            iir_params={'order':4,
+                                                        'ftype':'butter'}))
+    ht_sig_filtered = np.abs(hilbert(sig_filtered))
+
+    eeg_envelope = np.sqrt(sig_filtered**2 + ht_sig_filtered**2)
+
+    t_excess = int(signal.shape[-1] -  mid_sec*sfreq)//2
+    middle_env = eeg_envelope[:, t_excess:-t_excess]
+    assert abs(middle_env.shape[1]-mid_sec*sfreq)<2
+
+    mean = np.mean(middle_env)
+    sd = np.std(middle_env)
+
+    cve = sd/(mean*0.523)  # [..] with 0.523 being the value for Gaussian waves
+
+    return cve
+
+def get_shift_specto(signal1, signal2, sfreq = 256, w_seconds=1, limit_to=1):
+    """
+    a more robust version to align two eeg recordings using fourier transformations
+    accuracy of this method depends on w_seconds
+
+
+    :param signal1: a 1D signal
+    :param signal2: a 1D signal
+    :param sfreq: the sampling frequency of the signals
+    :param w_seconds: how many chunks should be used to create the FFT. This determines the accuracy
+    """
+    assert signal1.ndim==1
+    assert signal2.ndim==1
+    assert np.all([len(signal1)>sfreq*60*5]), 'need at least 5 minutes of data'
+    if len(signal1)>len(signal2)*2:
+        warnings.warn('signal1 is significantly larger than signal2: \
+                      is the sampling frequency the same?')
+    if len(signal2)>len(signal1)*2:
+        warnings.warn('signal2 is significantly larger than signal1: \
+                      is the sampling frequency the same?')
+
+    n_samples = int(w_seconds*sfreq)
+
+    # get fft results
+    signal1_trunc = signal1[:int((len(signal1)//n_samples)*(n_samples))].reshape([-1,n_samples])
+    signal2_trunc = signal2[:int((len(signal2)//n_samples)*(n_samples))].reshape([-1,n_samples])
+
+    # get FFT via Welchs
+    freq1, spec1 = welch(signal1_trunc, fs=sfreq, window='blackmanharris', nperseg=sfreq, noverlap=0.667*sfreq)
+    freq2, spec2 = welch(signal2_trunc, fs=sfreq, window='blackmanharris', nperseg=sfreq, noverlap=0.667*sfreq)
+
+    # truncate from 2 to 15 Hz
+    spec1 = spec1[:,np.argmax(freq1>2):np.argmax(freq1>15)]
+    spec2 = spec2[:,np.argmax(freq1>2):np.argmax(freq1>15)]
+
+    # transform to dB
+    spec1 = (np.log10(spec1+1)*20).T
+    spec2 = (np.log10(spec2+1)*20).T
+
+    # make row-wise correlation
+    corr = np.array([correlate(zscore(row1), zscore(row2)) for row1, row2 in zip(spec1,spec2)]).mean(0)
+    half = len(corr)-spec1.shape[1]
+    corr[:int(half-sfreq*60**2*limit_to//n_samples)] = 0
+    corr[int(half+sfreq*60**2*limit_to//n_samples):] = 0
+    peak = corr.argmax()
+    shift = (len(corr)-spec1.shape[1]- peak) * n_samples
+    return -shift
+
+
+def get_shift_spindle(signal1, signal2, sfreq, limit_to=1):
+    """
+    Taking two frontal channels, will try to recover the shift
+    via aligning the spindle band. This should filter out a lot
+    of other non-related noise and be quite robust for sleep recordings
+
+    Shift will be searched for within 1h of the recording start
+
+    :param signal1: a 1D signal
+    :param signal2: a 1D signal
+    :param limit_to: limit to +- this hour
+    """
+    assert signal1.ndim==1
+    assert signal2.ndim==1
+    if len(signal1)>len(signal2)*2:
+        warnings.warn('signal1 is significantly larger than signal2: \
+                      is the sampling frequency the same?')
+    if len(signal2)>len(signal1)*2:
+        warnings.warn('signal2 is significantly larger than signal1: \
+                      is the sampling frequency the same?')
+
+    sigma1 = butter_bandpass_filter(signal1/signal1.max(), 7, 14, sfreq, 5)
+    sigma2 = butter_bandpass_filter(signal2/signal2.max(), 7, 14, sfreq, 5)
+
+    corr = correlate(sigma1, sigma2)
+    # sometimes there are some weird correlations if the signals are shifted
+    # extremely. We assume that the recording alignment must lie within
+    # 1 h of either recording start
+    half = len(corr)//2
+    corr[:half-sfreq*60**2*limit_to] = 0
+    corr[half+sfreq*60**2*limit_to:] = 0
+    peak = corr.argmax()
+    shift = len(signal2) - peak -1
+    print(shift/sfreq, ' seconds')
+#    plt.plot(corr)
+    return -shift
+
+
+
+def get_shift(signal1, signal2, sfreq, limit_to=1):
+    """
+    find the shift of signal1 to signal2, used for aligning two signals
+
+    Data must have the same sampling frequency
+
+    The output will be how much we need to roll signal2 to match signal1
+    np.roll(signal2, shift)
+
+    :param signal1: a 1D signal
+    :param signal2: a 1D signal
+    """
+    assert signal1.ndim==1
+    assert signal2.ndim==1
+    if len(signal1)>len(signal2)*2:
+        warnings.warn('signal1 is significantly larger than signal2: \
+                      is the sampling frequency the same?')
+    if len(signal2)>len(signal1)*2:
+        warnings.warn('signal2 is significantly larger than signal1: \
+                      is the sampling frequency the same?')
+    if signal1.max()>10: signal1 = zscore(signal1, axis=None)
+    if signal2.max()>10: signal2 = zscore(signal2, axis=None)
+
+    signal1 = butter_bandpass_filter(signal1/signal1.max(), 1, 30, sfreq, 5)
+    signal2 = butter_bandpass_filter(signal2/signal2.max(), 1, 30, sfreq, 5)
+
+    corr = correlate(signal1, signal2)
+    half = len(corr)//2
+    corr[:half-sfreq*60**2*limit_to] = 0
+    corr[half+sfreq*60**2*limit_to:] = 0
+    peak = corr.argmax()
+    shift = len(signal2) - peak -1
+    return -shift
+
+def get_shift_correlation(signal1, signal2, sfreq, llim=2, ulim=20):
+    """
+    find the shift of signal1 to signal2, used for aligning two signals
+
+    Data must have the same sampling frequency
+
+    The output will be how much we need to roll signal2 to match signal1
+    np.roll(signal2, shift)
+
+    :param signal1: a 1D signal
+    :param signal2: a 1D signal
+    """
+    assert signal1.ndim==1
+    assert signal2.ndim==1
+    if len(signal1)>len(signal2)*2:
+        warnings.warn('signal1 is significantly larger than signal2: \
+                      is the sampling frequency the same?')
+    if len(signal2)>len(signal1)*2:
+        warnings.warn('signal2 is significantly larger than signal1: \
+                      is the sampling frequency the same?')
+    if signal1.max()>10: signal1 = zscore(signal1, axis=None)
+    if signal2.max()>10: signal2 = zscore(signal2, axis=None)
+
+    signal1 = butter_bandpass_filter(signal1, 0.1, 30, sfreq, 5)
+    signal2 = butter_bandpass_filter(signal2, 0.1, 30, sfreq, 5)
+
+    corr = correlate(np.abs(signal1), np.abs(signal2))
+    return corr
+
+
+def resample(data, o_sfreq, t_sfreq):
+    """
+    resample a signal using MNE resample functions
+    This automatically is optimized for EEG applying filters etc
+
+    :param raw:     a 1D data array
+    :param o_sfreq: the original sampling frequency
+    :param t_sfreq: the target sampling frequency
+    :returns: the resampled signal
+    """
+    if o_sfreq==t_sfreq: return data
+    raw = np.atleast_2d(data)
+    n_jobs = min(len(raw), 8)
+    ch_names=['ch{}'.format(i) for i in range(len(raw))]
+    info = mne.create_info(ch_names=ch_names, sfreq=o_sfreq, ch_types=['eeg'])
+    raw_mne = mne.io.RawArray(raw, info, verbose='WARNING')
+    resampled = raw_mne.resample(t_sfreq, n_jobs=n_jobs, verbose='WARNING')
+    new_raw = resampled.get_data().squeeze()
+    return new_raw.astype(raw.dtype, copy=False)
+
+def resize(array, target_size):
+    """
+    Resize a 1D array containing a signal/
+    or a 2D array of several signasl as rows of any type (int/float)
+    by taking nearest neighbours to fill gaps within the rows
+
+    :param array: any type of array
+    :param target_size: the target size of the last dimension
+    """
+    array = np.atleast_2d(array)
+    new_array = []
+    for row in array:
+        pil_row = Image.fromarray(row.reshape([1,-1]))
+        pil_resized = pil_row.resize((target_size,1), Image.NEAREST)
+        new_array.append(np.array(pil_resized).squeeze())
+    return np.array(new_array).squeeze()
+
+
+
+def bandfilter(data, sfreq, l_freq, h_freq, **kwargs):
+    """Use mne.io.RawArray.filter to create a bandpath filter for this signal
+
+    Can be either 1D or 2D signal
+
+    :param raw: the signal
+    :param sfreq: the sampling frequency of the signal
+    :param l_freq: the lower frequency
+    :param h_freq: the higher frequency
+    """
+    assert data.ndim<3, 'Data must be 2D or 1D'
+    ndim = data.ndim
+    data = np.atleast_2d(data)
+    ch_names = [f'ch{i}' for i,_ in enumerate(data)]
+    info = mne.create_info(ch_names=ch_names, sfreq=sfreq, ch_types=['eeg'])
+    raw = mne.io.RawArray(data, info, verbose='WARNING', copy='both')
+    raw = raw.filter(l_freq, h_freq, verbose='WARNING', **kwargs)
+    new_data = raw.get_data()
+    return new_data.squeeze() if ndim==1 else new_data
+
+def notch(data, sfreq=256, f0=50):
+    fs = sfreq  # Sample frequency (Hz)
+    Q = 30.0  # Quality factor
+    w0 = f0/(fs/2)
+    b, a = iirnotch(w0, Q)
+    filtered = lfilter(b,a, data)
+    return filtered.astype(data, copy=False)
+
+########### unchecked functions!! be aware
+
+def highpass(signal, sfreq, hz):
+    fc = hz/sfreq  # Cutoff frequency as a fraction of the sampling rate (in (0, 0.5)).
+    b = 0.08  # Transition band, as a fraction of the sampling rate (in (0, 0.5)).
+    N = int(np.ceil((4 / b)))
+    if not N % 2: N += 1  # Make sure that N is odd.
+    n = np.arange(N)
+
+    # Compute a low-pass filter.
+    h = np.sinc(2 * fc * (n - (N - 1) / 2.))
+    w = np.blackman(N)
+    h = h * w
+    h = h / np.sum(h)
+
+    # Create a high-pass filter from the low-pass filter through spectral inversion.
+    h = -h
+    h[(N - 1) // 2] += 1
+    return np.convolve(signal, h)
+
+def butter_bandpass(lowcut, highcut, fs, order=5):
+    nyq = 0.5 * fs
+    low = lowcut / nyq
+    high = highcut / nyq
+    b, a = butter(order, [low, high], btype='band')
+    return b, a
+
+def butter_bandpass_filter(data, lowcut, highcut, fs, order=5):
+    b, a = butter_bandpass(lowcut, highcut, fs, order=order)
+    y = lfilter(b, a, data)
+    return y
+
+def lowpass(signal, sfreq, hz):
+    fc = hz/sfreq  # Cutoff frequency as a fraction of the sampling rate (in (0, 0.5)).
+    b = 0.08  # Transition band, as a fraction of the sampling rate (in (0, 0.5)).
+    N = int(np.ceil((4 / b)))
+    if not N % 2: N += 1  # Make sure that N is odd.
+    n = np.arange(N)
+
+    # Compute sinc filter.
+    h = np.sinc(2 * fc * (n - (N - 1) / 2.))
+
+    # Compute Blackman window.
+    w = 0.42 - 0.5 * np.cos(2 * np.pi * n / (N - 1)) + \
+        0.08 * np.cos(4 * np.pi * n / (N - 1))
+
+    # Multiply sinc filter with window.
+    h = h * w
+
+    # Normalize to get unity gain.
+    h = h // np.sum(h)
+    return np.convolve(signal, h)